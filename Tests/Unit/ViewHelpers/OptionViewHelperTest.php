<?php
namespace Romm\Formz\Tests\Unit\ViewHelpers;

use Romm\Formz\Exceptions\ContextNotFoundException;
use Romm\Formz\Form\Definition\Field\Field;
use Romm\Formz\Service\ViewHelper\Field\FieldViewHelperService;
use Romm\Formz\Tests\Unit\UnitTestContainer;
use Romm\Formz\ViewHelpers\OptionViewHelper;

class OptionViewHelperTest extends AbstractViewHelperUnitTest
{
    /**
     * @test
     */
    public function renderViewHelper()
    {
        /** @var FieldViewHelperService|\PHPUnit_Framework_MockObject_MockObject $fieldService */
        $fieldService = $this->getMockBuilder(FieldViewHelperService::class)
            ->setMethods(['setFieldOption'])
            ->getMock();
        $fieldService->expects($this->once())
            ->method('setFieldOption')
            ->with('foo', 'bar');

<<<<<<< HEAD
        $fieldService->setCurrentField(new Field('foo'));
=======
        $fieldService->setCurrentField(new Field);
>>>>>>> 1b757a4e

        UnitTestContainer::get()->registerMockedInstance(FieldViewHelperService::class, $fieldService);

        $viewHelper = new OptionViewHelper;
        $this->injectDependenciesIntoViewHelper($viewHelper);
        $viewHelper->initializeArguments();
        $viewHelper->setArguments([
            'name'  => 'foo',
            'value' => 'bar'
        ]);

        $viewHelper->render();

        UnitTestContainer::get()->resetInstances();
    }

    /**
     * This ViewHelper must be used from inside a `FieldViewHelper`.
     *
     * @test
     */
    public function renderViewHelperWithoutFieldThrowsException()
    {
        $viewHelper = new OptionViewHelper;
        $this->injectDependenciesIntoViewHelper($viewHelper);
        $viewHelper->initializeArguments();

        $this->setExpectedException(ContextNotFoundException::class);

        $viewHelper->render();
    }
}<|MERGE_RESOLUTION|>--- conflicted
+++ resolved
@@ -22,11 +22,7 @@
             ->method('setFieldOption')
             ->with('foo', 'bar');
 
-<<<<<<< HEAD
         $fieldService->setCurrentField(new Field('foo'));
-=======
-        $fieldService->setCurrentField(new Field);
->>>>>>> 1b757a4e
 
         UnitTestContainer::get()->registerMockedInstance(FieldViewHelperService::class, $fieldService);
 
