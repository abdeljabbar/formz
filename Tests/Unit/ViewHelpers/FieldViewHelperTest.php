--- conflicted
+++ resolved
@@ -50,12 +50,8 @@
             ->method('formContextExists')
             ->willReturn(true);
 
-<<<<<<< HEAD
-        $viewHelper->injectFieldService(new FieldViewHelperService);
-=======
         $fieldServiceMock = $this->getMockedFieldService();
         $viewHelper->injectFieldService($fieldServiceMock);
->>>>>>> d99cde98
 
         $viewHelper->injectSlotService(new SlotViewHelperService);
         $viewHelper->setRenderingContext($this->getMockedRenderingContext());
