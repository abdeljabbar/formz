--- conflicted
+++ resolved
@@ -126,18 +126,13 @@
         $form = new DefaultForm;
         $form->setFoo('');
         $formObject->setForm($form);
+        $result = $formObject->getFormResult();
 
         $field = $formObject->getDefinition()->getField('foo');
 
         $field->addValidator('foo', RequiredValidator::class);
 
-<<<<<<< HEAD
-        $formValidatorExecutor = new FormValidatorExecutor($formObject, $this->getFormValidatorDataObjectDummy());
-
-        $result = $formValidatorExecutor->getResult();
-=======
-        $formzValidatorExecutor = new FormValidatorExecutor($formObject);
->>>>>>> 3ca5335f
+        $formValidatorExecutor = new FormValidatorExecutor($formObject);
 
         $this->assertFalse($result->forProperty('foo')->hasErrors());
         $formValidatorExecutor->validateFields();
