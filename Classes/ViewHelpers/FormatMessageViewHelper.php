--- conflicted
+++ resolved
@@ -43,11 +43,10 @@
 class FormatMessageViewHelper extends AbstractViewHelper
 {
     /**
-<<<<<<< HEAD
      * @var bool
      */
     protected $escapeOutput = false;
-=======
+    /**
      * @var FormService
      */
     protected $formService;
@@ -56,7 +55,6 @@
      * @var FieldService
      */
     protected $fieldService;
->>>>>>> 0ead33f4
 
     /**
      * @inheritdoc
