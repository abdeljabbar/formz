--- conflicted
+++ resolved
@@ -133,11 +133,7 @@
     /**
      * @return string
      */
-<<<<<<< HEAD
-    public function renderViewHelper()
-=======
     protected function renderViewHelper()
->>>>>>> 3395f489
     {
         $this->timeTracker = TimeTrackerService::getAndStart();
         $result = '';
