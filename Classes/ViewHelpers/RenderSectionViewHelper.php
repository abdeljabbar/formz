--- conflicted
+++ resolved
@@ -27,15 +27,13 @@
 class RenderSectionViewHelper extends AbstractViewHelper implements CompilableInterface
 {
     /**
-<<<<<<< HEAD
      * @var bool
      */
     protected $escapeOutput = false;
-=======
+    /**
      * @var FieldService
      */
     protected $fieldService;
->>>>>>> 0ead33f4
 
     /**
      * @inheritdoc
