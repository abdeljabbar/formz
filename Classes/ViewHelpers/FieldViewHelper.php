<?php
/*
 * 2017 Romain CANON <romain.hydrocanon@gmail.com>
 *
 * This file is part of the TYPO3 Formz project.
 * It is free software; you can redistribute it and/or modify it
 * under the terms of the GNU General Public License, either
 * version 3 of the License, or any later version.
 *
 * For the full copyright and license information, see:
 * http://www.gnu.org/licenses/gpl-3.0.html
 */

namespace Romm\Formz\ViewHelpers;

use Romm\Formz\Configuration\View\Layouts\Layout;
use Romm\Formz\Configuration\View\View;
use Romm\Formz\Core\Core;
use TYPO3\CMS\Core\Utility\GeneralUtility;
use TYPO3\CMS\Extbase\Utility\ArrayUtility;
use TYPO3\CMS\Fluid\Core\Rendering\RenderingContextInterface;
use TYPO3\CMS\Fluid\View\StandaloneView;

/**
 * This view helper is used to automatize the rendering of a field layout. It
 * will use the TypoScript properties at the path `config.tx_formz.view.layout`.
 *
 * You need to indicate the name of the field which will be rendered, and the
 * name of the layout which should be used (it must be present in the TypoScript
 * configuration).
 *
 * Example of layout: `bootstrap.3-cols`. You may indicate only the group, then
 * the name of the layout will be set to `default` (if you use the layout group
 * `bootstrap`, the layout `default` will be used, only if it does exist of
 * course).
 */
class FieldViewHelper extends AbstractViewHelper
{
    /**
     * Unique instance of view, stored to save some performance.
     *
     * @var StandaloneView
     */
    protected static $view;

    /**
     * @inheritdoc
     */
    public function initializeArguments()
    {
        $this->registerArgument('name', 'string', 'Name of the field which should be rendered.', true);
        $this->registerArgument('layout', 'string', 'Path of the TypoScript layout which will be used.', true);
        $this->registerArgument('arguments', 'array', 'Arbitrary arguments which will be sent to the field template.', false);
    }

    /**
     * @inheritdoc
     */
    public function render()
    {
        $this->service->checkIsInsideFormViewHelper();

        $formObject = $this->service->getFormObject();

        $formConfiguration = $formObject->getConfiguration();

        $viewConfiguration = $formConfiguration->getFormzConfiguration()->getView();
        $fieldName = $this->arguments['name'];

        if (false === is_string($this->arguments['name'])) {
            throw new \Exception('The argument "name" of the view helper "' . __CLASS__ . '" must be a string.', 1465243479);
        } elseif (false === $formConfiguration->hasField($fieldName)) {
            throw new \Exception('The form "' . $formObject->getClassName() . '" does not have an accessible property "' . $fieldName . '". Please be sure this property exists, and it has a proper getter to access its value.', 1465243619);
        }

        $this->service->setCurrentField($formConfiguration->getField($fieldName));

        $closure = $this->buildRenderChildrenClosure();
        $closure();

        $layout = self::getLayout($this->arguments, $viewConfiguration);

        /** @var StandaloneView $view */
        $view = self::$view = (null === self::$view)
            ? Core::get()->getObjectManager()->get(StandaloneView::class)
            : self::$view;

        $templateArguments = is_array($this->arguments['arguments'])
            ? $this->arguments['arguments']
            : [];
        $templateArguments = ArrayUtility::arrayMergeRecursiveOverrule($templateArguments, $this->service->getFieldOptions());

        /*
         * Keeping a trace of potential original arguments which will be
         * replaced in the section, to restore them at the end of the view
         * helper.
         */
        $originalArguments = self::getOriginalArguments($this->renderingContext);

        $templateArguments['layout'] = $layout->getLayout();
        $templateArguments['formName'] = $formObject->getName();
        $templateArguments['fieldName'] = $fieldName;
        $templateArguments['fieldId'] = (true === isset($templateArguments['fieldId']))
            ? $templateArguments['fieldId']
<<<<<<< HEAD
            : DataAttributesAssetHandler::getFieldCleanName('formz-' . $formObject->getName() . '-' . $fieldName);
=======
            : Core::get()->sanitizeString('formz-' . $form->getFormObject()->getName() . '-' . $fieldName);
>>>>>>> 98f3a0fc

        $currentView = $this->renderingContext
            ->getViewHelperVariableContainer()
            ->getView();

        $view->setTemplatePathAndFilename($layout->getTemplateFile());
        $view->setLayoutRootPaths($viewConfiguration->getLayoutRootPaths());
        $view->setPartialRootPaths($viewConfiguration->getPartialRootPaths());
        $view->setRenderingContext($this->renderingContext);
        $view->assignMultiple($templateArguments);

        $result = $view->render();

        $this->renderingContext
            ->getViewHelperVariableContainer()
            ->setView($currentView);

        $this->service
            ->removeCurrentField()
            ->resetFieldOptions();
        SectionViewHelper::resetSectionClosures();

        self::restoreOriginalArguments($this->renderingContext, $templateArguments, $originalArguments);

        return $result;
    }

    /**
     * Returns the layout instance used by this field.
     *
     * @param array $arguments
     * @param View  $viewConfiguration
     * @return Layout
     * @throws \Exception
     */
    protected static function getLayout(array $arguments, View $viewConfiguration)
    {
        $layoutFound = true;
        list($layoutName, $templateName) = GeneralUtility::trimExplode('.', $arguments['layout']);
        if (false === is_string($templateName)) {
            $templateName = 'default';
        }

        if (false === is_string($layoutName)) {
            $layoutFound = false;
        } elseif (false === $viewConfiguration->hasLayout($layoutName)) {
            $layoutFound = false;
        } elseif (false === $viewConfiguration->getLayout($layoutName)->hasItem($templateName)) {
            $layoutFound = false;
        }

        if (false === $layoutFound) {
            throw new \Exception('The layout "' . $arguments['layout'] . '" could not be found. Please check your TypoScript configuration.', 1465243586);
        }

        return $viewConfiguration->getLayout($layoutName)->getItem($templateName);
    }

    /**
     * Returns the value of the current variable in the variable container at
     * the index `$key`, or null if it is not found.
     *
     * @param RenderingContextInterface $renderingContext
     * @param string                    $key
     * @return mixed|null
     */
    protected static function getTemplateVariableContainerValue(RenderingContextInterface $renderingContext, $key)
    {
        $templateVariableContainer = $renderingContext->getTemplateVariableContainer();

        return ($templateVariableContainer->exists($key))
            ? $templateVariableContainer->get($key)
            : null;
    }

    /**
     * Returns some arguments which may already have been initialized.
     *
     * @param RenderingContextInterface $renderingContext
     * @return array
     */
    protected static function getOriginalArguments(RenderingContextInterface $renderingContext)
    {
        return [
            'layout'    => self::getTemplateVariableContainerValue($renderingContext, 'layout'),
            'formName'  => self::getTemplateVariableContainerValue($renderingContext, 'formName'),
            'fieldName' => self::getTemplateVariableContainerValue($renderingContext, 'fieldName'),
            'fieldId'   => self::getTemplateVariableContainerValue($renderingContext, 'fieldId')
        ];
    }

    /**
     * Will restore original arguments in the template variable container.
     *
     * @param RenderingContextInterface $renderingContext
     * @param array                     $templateArguments
     * @param array                     $originalArguments
     */
    protected static function restoreOriginalArguments(RenderingContextInterface $renderingContext, array $templateArguments, array $originalArguments)
    {
        $templateVariableContainer = $renderingContext->getTemplateVariableContainer();

        $identifiers = $templateVariableContainer->getAllIdentifiers();
        foreach ($identifiers as $identifier) {
            if (array_key_exists($identifier, $templateArguments)) {
                $templateVariableContainer->remove($identifier);
            }
        }

        foreach ($originalArguments as $key => $value) {
            if (null !== $value) {
                if ($templateVariableContainer->exists($key)) {
                    $templateVariableContainer->remove($key);
                }

                $templateVariableContainer->add($key, $value);
            }
        }
    }
}<|MERGE_RESOLUTION|>--- conflicted
+++ resolved
@@ -102,11 +102,7 @@
         $templateArguments['fieldName'] = $fieldName;
         $templateArguments['fieldId'] = (true === isset($templateArguments['fieldId']))
             ? $templateArguments['fieldId']
-<<<<<<< HEAD
-            : DataAttributesAssetHandler::getFieldCleanName('formz-' . $formObject->getName() . '-' . $fieldName);
-=======
-            : Core::get()->sanitizeString('formz-' . $form->getFormObject()->getName() . '-' . $fieldName);
->>>>>>> 98f3a0fc
+            : Core::get()->sanitizeString('formz-' . $formObject->getName() . '-' . $fieldName);
 
         $currentView = $this->renderingContext
             ->getViewHelperVariableContainer()
