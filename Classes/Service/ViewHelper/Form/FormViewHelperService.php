<?php
/*
 * 2017 Romain CANON <romain.hydrocanon@gmail.com>
 *
 * This file is part of the TYPO3 FormZ project.
 * It is free software; you can redistribute it and/or modify it
 * under the terms of the GNU General Public License, either
 * version 3 of the License, or any later version.
 *
 * For the full copyright and license information, see:
 * http://www.gnu.org/licenses/gpl-3.0.html
 */

namespace Romm\Formz\Service\ViewHelper\Form;

use DateTime;
use Romm\Formz\AssetHandler\Html\DataAttributesAssetHandler;
use Romm\Formz\Behaviours\BehavioursManager;
use Romm\Formz\Core\Core;
use Romm\Formz\Error\FormResult;
use Romm\Formz\Exceptions\DuplicateEntryException;
use Romm\Formz\Form\Definition\Step\Step\Step;
use Romm\Formz\Form\FormObject\FormObject;
use Romm\Formz\Validation\Validator\Form\AbstractFormValidator;
use Romm\Formz\Validation\Validator\Form\DefaultFormValidator;
use Traversable;
use TYPO3\CMS\Core\SingletonInterface;
use TYPO3\CMS\Core\Utility\GeneralUtility;
use TYPO3\CMS\Extbase\Configuration\ConfigurationManager;
use TYPO3\CMS\Extbase\Configuration\ConfigurationManagerInterface;
use TYPO3\CMS\Extbase\Error\Error;
use TYPO3\CMS\Extbase\Error\Result;
use TYPO3\CMS\Extbase\Mvc\Web\Request;
use TYPO3\CMS\Fluid\Core\ViewHelper\ViewHelperVariableContainer;
use TYPO3\CMS\Fluid\ViewHelpers\FormViewHelper;

/**
 * This class contains methods that help view helpers to manipulate data and
 * know more things concerning the current form state.
 *
 * It is mainly configured inside the `FormViewHelper`, and used in other
 * view helpers.
 */
class FormViewHelperService implements SingletonInterface
{
    /**
     * @var bool
     */
    protected $formContext = false;

    /**
     * @var FormObject
     */
    protected $formObject;

    /**
     * @var Request
     */
    protected $request;

    /**
     * @var Result
     */
    protected $result;

    /**
     * Reset every state that can be used by this service.
     */
    public function resetState()
    {
        $this->formContext = false;
        $this->formObject = null;
        $this->request = null;
    }

    /**
     * Will activate the form context, changing the result returned by the
     * function `formContextExists()`.
     *
     * @return FormViewHelperService
     * @throws DuplicateEntryException
     */
    public function activateFormContext()
    {
        if (true === $this->formContext) {
            throw DuplicateEntryException::duplicatedFormContext();
        }

        $this->formContext = true;
        $this->result = new Result;

        return $this;
    }

    /**
     * Returns `true` if the `FormViewHelper` context exists.
     *
     * @return bool
     */
    public function formContextExists()
    {
        return $this->formContext;
    }

    /**
     * Will loop on the submitted form fields and apply behaviours if their
     * configuration contains.
     */
    public function applyBehavioursOnSubmittedForm()
    {
        if ($this->formObject->formWasSubmitted()) {
            $request = $this->request->getOriginalRequest();
            $formName = $this->formObject->getName();

            if ($request
                && $request->hasArgument($formName)
            ) {
                /** @var BehavioursManager $behavioursManager */
                $behavioursManager = GeneralUtility::makeInstance(BehavioursManager::class);

                /** @var array $originalForm */
                $originalForm = $request->getArgument($formName);

                $formProperties = $behavioursManager->applyBehaviourOnPropertiesArray(
                    $originalForm,
                    $this->formObject->getDefinition()
                );

                $request->setArgument($formName, $formProperties);
            }
        }
    }

    /**
     * Takes care of injecting data for the form.
     *
     * If the form was generated using a content object, information about it
     * are injected, to be retrieved later to be able for instance to fetch the
     * object settings (TypoScript, FlexForm, ...).
     */
    public function injectFormRequestData()
    {
        if (false === $this->formObject->hasForm()) {
            return;
        }

        $requestData = $this->formObject->getRequestData();

        $currentStepIdentifier = $this->getCurrentStep()
            ? $this->getCurrentStep()->getIdentifier()
            : null;
        $requestData->setCurrentStepIdentifier($currentStepIdentifier);

        /** @var ConfigurationManager $configurationManager */
        $configurationManager = Core::instantiate(ConfigurationManagerInterface::class);

        $contentObject = $configurationManager->getContentObject();

        if (null !== $contentObject) {
            $requestData->setContentObjectTable($contentObject->getCurrentTable());
            $requestData->setContentObjectUid($contentObject->data['uid']);
        }
    }

    /**
     * Fetches all data attributes that are bound to the form: fields values,
     * validation result and others.
     *
     * @param DataAttributesAssetHandler $dataAttributesAssetHandler
     * @return array
     */
    public function getDataAttributes(DataAttributesAssetHandler $dataAttributesAssetHandler)
    {
        $dataAttributes = [];

        if ($this->formObject->hasForm()) {
            /*
             * Getting the data attributes for the form values. It is needed to
             * have a validation result because a field can be deactivated (in
             * that case, the data attribute for this field is removed).
             */
            if (false === $this->formObject->formWasValidated()) {
                $formResult = $this->getFormValidationResult();
            } else {
                $formResult = $this->formObject->getFormResult();
            }

            $dataAttributes += $dataAttributesAssetHandler->getFieldsValuesDataAttributes($formResult);
        }

        if (true === $this->formObject->formWasSubmitted()) {
            $dataAttributes += $dataAttributesAssetHandler->getFieldSubmissionDoneDataAttribute();
        }

        if (true === $this->formObject->formWasValidated()) {
            $dataAttributes += $dataAttributesAssetHandler->getFieldsValidDataAttributes();
            $dataAttributes += $dataAttributesAssetHandler->getFieldsMessagesDataAttributes();
        }

<<<<<<< HEAD
        if ($this->formObject->hasSteps()) {
            $dataAttributes += $dataAttributesAssetHandler->getCurrentStepDataAttribute();
        }

        $dataAttributes = $this->formatDataAttributes($dataAttributes);

        return $dataAttributes;
    }

    /**
     * Checks the type of every data attribute and formats it if needed.
     *
     * @param array $dataAttributes
     * @return array
     */
    protected function formatDataAttributes(array $dataAttributes)
    {
        foreach ($dataAttributes as $key => $value) {
            if (is_array($value) || $value instanceof Traversable) {
                $dataAttributes[$key] = implode(',', $value);
            } elseif ($value instanceof DateTime) {
                $format = $GLOBALS['TYPO3_CONF_VARS']['SYS']['ddmmyy'] . ' ' . $GLOBALS['TYPO3_CONF_VARS']['SYS']['hhmm'];
                $dataAttributes[$key] = $value->format($format);
            } elseif (false === is_string($value)) {
                $dataAttributes[$key] = (string)$value;
            }
        }

=======
>>>>>>> f858ae67
        return $dataAttributes;
    }

    /**
     * Checks if the form uses steps, in which case the current step is needed
     * in order to display the form. If the step is not found, an exception is
     * thrown.
     */
    public function checkStepDefinition()
    {
        if ($this->formObject->getDefinition()->hasSteps()
            && null === $this->getCurrentStep()
        ) {
            throw new \Exception('todo'); // @todo
        }
    }

    /**
     * Will check all the fields that have been added below the form view
     * helper: each field that is found in the form definition and is *not*
     * supported by the current step will add an error and cancel the form
     * rendering.
     *
     * @param ViewHelperVariableContainer $variableContainer
     */
    public function checkStepFields(ViewHelperVariableContainer $variableContainer)
    {
        $currentStep = $this->getCurrentStep();

        if (null === $currentStep) {
            return;
        }

        $unsupportedFieldsList = [];
        $formDefinition = $this->formObject->getDefinition();
        $fieldNames = $this->getCurrentFormFieldNames($variableContainer);

        foreach ($fieldNames as $fieldName) {
            if (false === $formDefinition->hasField($fieldName)) {
                continue;
            }

            $field = $formDefinition->getField($fieldName);

            if (false === $currentStep->supportsField($field)) {
                $unsupportedFieldsList[] = $fieldName;
            }
        }

        if ($unsupportedFieldsList) {
            $error = new Error(
                'The following fields are not supported by the step "%s": "%s". Please add these fields to the supported fields list of the step in order to render it in your template.',
                1494430935,
                [$currentStep->getIdentifier(), implode('", "', $unsupportedFieldsList)]
            );
            $this->result->addError($error);
        }
    }

    /**
     * Returns the list of fields that have been added below the form view
     * helper.
     *
     * @param ViewHelperVariableContainer $variableContainer
     * @return array
     */
    public function getCurrentFormFieldNames(ViewHelperVariableContainer $variableContainer)
    {
        $formFieldNames = $variableContainer->get(FormViewHelper::class, 'formFieldNames');
        $cleanFormFieldNames = [];

        foreach ($formFieldNames as $fieldName) {
            $explode = explode('[', $fieldName);

            if (count($explode) >= 3) {
                $formName = rtrim($explode[1], ']');
                $fieldName = rtrim($explode[2], ']');

                if ($formName === $this->formObject->getName()
                    && $fieldName !== '__identity'
                ) {
                    $cleanFormFieldNames[$fieldName] = $fieldName;
                }
            }
        }

        return $cleanFormFieldNames;
    }

    /**
     * @return Step|null
     */
    public function getCurrentStep()
    {
        return $this->formObject->fetchCurrentStep($this->request)->getCurrentStep();
    }

    /**
     * @return FormObject
     */
    public function getFormObject()
    {
        return $this->formObject;
    }

    /**
     * @param FormObject $formObject
     */
    public function setFormObject(FormObject $formObject)
    {
        $this->formObject = $formObject;
    }

    /**
     * @param Request $request
     */
    public function setRequest(Request $request)
    {
        $this->request = $request;
    }

    /**
     * @return Result
     */
    public function getResult()
    {
        return $this->result;
    }

    /**
     * @return FormResult
     */
    protected function getFormValidationResult()
    {
        $formValidator = $this->getFormValidator($this->formObject->getName());

        return $formValidator->validate($this->formObject->getForm());
    }

    /**
     * @param string $formName
     * @return AbstractFormValidator
     */
    protected function getFormValidator($formName)
    {
        /** @var AbstractFormValidator $validator */
        $validator = Core::instantiate(
            DefaultFormValidator::class,
            [
                'name'  => $formName,
                'dummy' => true
            ]
        );

        return $validator;
    }
}<|MERGE_RESOLUTION|>--- conflicted
+++ resolved
@@ -197,37 +197,10 @@
             $dataAttributes += $dataAttributesAssetHandler->getFieldsMessagesDataAttributes();
         }
 
-<<<<<<< HEAD
         if ($this->formObject->hasSteps()) {
             $dataAttributes += $dataAttributesAssetHandler->getCurrentStepDataAttribute();
         }
 
-        $dataAttributes = $this->formatDataAttributes($dataAttributes);
-
-        return $dataAttributes;
-    }
-
-    /**
-     * Checks the type of every data attribute and formats it if needed.
-     *
-     * @param array $dataAttributes
-     * @return array
-     */
-    protected function formatDataAttributes(array $dataAttributes)
-    {
-        foreach ($dataAttributes as $key => $value) {
-            if (is_array($value) || $value instanceof Traversable) {
-                $dataAttributes[$key] = implode(',', $value);
-            } elseif ($value instanceof DateTime) {
-                $format = $GLOBALS['TYPO3_CONF_VARS']['SYS']['ddmmyy'] . ' ' . $GLOBALS['TYPO3_CONF_VARS']['SYS']['hhmm'];
-                $dataAttributes[$key] = $value->format($format);
-            } elseif (false === is_string($value)) {
-                $dataAttributes[$key] = (string)$value;
-            }
-        }
-
-=======
->>>>>>> f858ae67
         return $dataAttributes;
     }
 
