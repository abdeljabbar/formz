--- conflicted
+++ resolved
@@ -15,12 +15,8 @@
 
 use Romm\Formz\AssetHandler\Html\DataAttributesAssetHandler;
 use Romm\Formz\Condition\Processor\DataObject\PhpConditionDataObject;
-<<<<<<< HEAD
+use Romm\Formz\Core\Core;
 use Romm\Formz\Error\FormzMessageInterface;
-=======
-use Romm\Formz\Core\Core;
-use TYPO3\CMS\Extbase\Error\Error;
->>>>>>> 98f3a0fc
 
 /**
  * This condition will match when a field is does have a specific error.
@@ -129,15 +125,4 @@
     {
         return $this->errorName;
     }
-<<<<<<< HEAD
-=======
-
-    /**
-     * @return string
-     */
-    protected function getErrorTitle()
-    {
-        return Core::get()->sanitizeString($this->validationName . ':' . $this->errorName);
-    }
->>>>>>> 98f3a0fc
 }